package services

import (
	"context"
	"encoding/json"
	"errors"
	"fmt"
	"net/netip"
	"strings"
	"sync"

	"github.com/akamai/AkamaiOPEN-edgegrid-golang/v8/pkg/dns"
	"github.com/go-logr/logr"
	"github.com/linode/linodego"
	"golang.org/x/exp/slices"
	"sigs.k8s.io/cluster-api/api/v1beta1"

	"github.com/linode/cluster-api-provider-linode/cloud/scope"
	rutil "github.com/linode/cluster-api-provider-linode/util/reconciler"
)

type DNSEntries struct {
	options []DNSOptions
	mux     sync.RWMutex
}

type DNSOptions struct {
	Hostname      string
	Target        string
	DNSRecordType linodego.DomainRecordType
	DNSTTLSec     int
}

// EnsureDNSEntries ensures the domainrecord on Linode Cloud Manager is created, updated, or deleted based on operation passed
func EnsureDNSEntries(ctx context.Context, cscope *scope.ClusterScope, operation string) error {

	// Get the public IP that was assigned
	var dnss DNSEntries
	dnsEntries, err := dnss.getDNSEntriesToEnsure(ctx, cscope)
	if err != nil {
		return err
	}

	if len(dnsEntries) == 0 {
		return errors.New("dnsEntries are empty")
	}

	if cscope.LinodeCluster.Spec.Network.DNSProvider == "akamai" {
		return EnsureAkamaiDNSEntries(ctx, cscope, operation, dnsEntries)
	}

	return EnsureLinodeDNSEntries(ctx, cscope, operation, dnsEntries)
}

// EnsureLinodeDNSEntries ensures the domainrecord on Linode Cloud Manager is created, updated, or deleted based on operation passed
func EnsureLinodeDNSEntries(ctx context.Context, cscope *scope.ClusterScope, operation string, dnsEntries []DNSOptions) error {
	// Get domainID from domain name
	domainID, err := GetDomainID(ctx, cscope)
	if err != nil {
		return err
	}

	for _, dnsEntry := range dnsEntries {
		if operation == "delete" {
			if err := DeleteDomainRecord(ctx, cscope, domainID, dnsEntry); err != nil {
				return err
			}
			continue
		}
		if err := CreateDomainRecord(ctx, cscope, domainID, dnsEntry); err != nil {
			return err
		}
	}

	return nil
}

// EnsureAkamaiDNSEntries ensures the domainrecord on Akamai EDGE DNS is created, updated, or deleted based on operation passed
func EnsureAkamaiDNSEntries(ctx context.Context, cscope *scope.ClusterScope, operation string, dnsEntries []DNSOptions) error {
	logger := logr.FromContextOrDiscard(ctx)
	linodeCluster := cscope.LinodeCluster
	linodeClusterNetworkSpec := linodeCluster.Spec.Network
	rootDomain := linodeClusterNetworkSpec.DNSRootDomain
<<<<<<< HEAD
	fqdn := linodeCluster.Name + "-" + linodeClusterNetworkSpec.DNSUniqueIdentifier + "." + rootDomain
	akaDNSClient := cscope.AkamaiDomainsClient
=======
	akaDNSClient := mscope.AkamaiDomainsClient
	fqdn := getSubDomain(mscope) + "." + rootDomain
>>>>>>> 6ae123bb

	for _, dnsEntry := range dnsEntries {
		recordBody, err := akaDNSClient.GetRecord(ctx, rootDomain, fqdn, string(dnsEntry.DNSRecordType))
		if err != nil {
			if !strings.Contains(err.Error(), "Not Found") {
				return err
			}
			if operation == "create" {
				if err := akaDNSClient.CreateRecord(
					ctx,
					&dns.RecordBody{
						Name:       fqdn,
						RecordType: string(dnsEntry.DNSRecordType),
						TTL:        dnsEntry.DNSTTLSec,
						Target:     []string{dnsEntry.Target},
					}, rootDomain); err != nil {
					return err
				}
			}
			continue
		}
		if operation == "delete" {
			switch {
			case len(recordBody.Target) > 1:
				recordBody.Target = removeElement(
					recordBody.Target,
					strings.Replace(dnsEntry.Target, "::", ":0:0:", 8), //nolint:mnd // 8 for 8 octest
				)
				if err := akaDNSClient.UpdateRecord(ctx, recordBody, rootDomain); err != nil {
					return err
				}
				continue
			default:
				if err := akaDNSClient.DeleteRecord(ctx, recordBody, rootDomain); err != nil {
					return err
				}
			}
		} else {
			if len(recordBody.Target) == 1 && slices.Contains(recordBody.Target, dnsEntry.Target) {
				continue
			}
			recordBody.Target = append(recordBody.Target, dnsEntry.Target)
			if err := akaDNSClient.UpdateRecord(ctx, recordBody, rootDomain); err != nil {
				return err
			}
		}
	}
	return nil
}

func removeElement(stringList []string, elemToRemove string) []string {
	for index, element := range stringList {
		if element == elemToRemove {
			stringList = slices.Delete(stringList, index, index+1)
			continue
		}
	}
	return stringList
}

// getDNSEntriesToEnsure return DNS entries to create/delete
func (d *DNSEntries) getDNSEntriesToEnsure(ctx context.Context, cscope *scope.ClusterScope) ([]DNSOptions, error) {
	logger := logr.FromContextOrDiscard(ctx)
	d.mux.Lock()
	defer d.mux.Unlock()
	dnsTTLSec := rutil.DefaultDNSTTLSec
	if cscope.LinodeCluster.Spec.Network.DNSTTLSec != 0 {
		dnsTTLSec = cscope.LinodeCluster.Spec.Network.DNSTTLSec
	}

<<<<<<< HEAD
	domainHostname := cscope.LinodeCluster.ObjectMeta.Name + "-" + cscope.LinodeCluster.Spec.Network.DNSUniqueIdentifier
=======
	if mscope.LinodeMachine.Status.Addresses == nil {
		return nil, fmt.Errorf("no addresses available on the LinodeMachine resource")
	}
	subDomain := getSubDomain(mscope)
>>>>>>> 6ae123bb

	for _, eachMachine := range cscope.LinodeMachines.Items {
		for _, IPs := range eachMachine.Status.Addresses {
			recordType := linodego.RecordTypeA
			if IPs.Type != v1beta1.MachineExternalIP {
				continue
			}
			addr, err := netip.ParseAddr(IPs.Address)
			if err != nil {
				return nil, fmt.Errorf("not a valid IP %w", err)
			}
			if !addr.Is4() {
				recordType = linodego.RecordTypeAAAA
			}
			d.options = append(d.options, DNSOptions{domainHostname, IPs.Address, recordType, dnsTTLSec})
		}
		if len(d.options) == 0 {
			continue
		}
<<<<<<< HEAD
		d.options = append(d.options, DNSOptions{domainHostname, eachMachine.Name, linodego.RecordTypeTXT, dnsTTLSec})
	}
=======
		d.options = append(d.options, DNSOptions{subDomain, IPs.Address, recordType, dnsTTLSec})
	}
	d.options = append(d.options, DNSOptions{subDomain, mscope.LinodeMachine.Name, linodego.RecordTypeTXT, dnsTTLSec})
>>>>>>> 6ae123bb

	return d.options, nil
}

// GetDomainID gets the domains linode id
func GetDomainID(ctx context.Context, cscope *scope.ClusterScope) (int, error) {
	rootDomain := cscope.LinodeCluster.Spec.Network.DNSRootDomain
	filter, err := json.Marshal(map[string]string{"domain": rootDomain})
	if err != nil {
		return 0, err
	}
	domains, err := cscope.LinodeDomainsClient.ListDomains(ctx, linodego.NewListOptions(0, string(filter)))
	if err != nil {
		return 0, err
	}
	if len(domains) != 1 || domains[0].Domain != rootDomain {
		return 0, fmt.Errorf("domain %s not found in list of domains owned by this account", rootDomain)
	}

	return domains[0].ID, nil
}

func CreateDomainRecord(ctx context.Context, cscope *scope.ClusterScope, domainID int, dnsEntry DNSOptions) error {
	// Check if domain record exists for this IP and name combo
	filter, err := json.Marshal(map[string]interface{}{"name": dnsEntry.Hostname, "target": dnsEntry.Target, "type": dnsEntry.DNSRecordType})
	if err != nil {
		return err
	}

	domainRecords, err := cscope.LinodeDomainsClient.ListDomainRecords(ctx, domainID, linodego.NewListOptions(0, string(filter)))
	if err != nil {
		return err
	}

	// If record doesnt exist, create it
	if len(domainRecords) == 0 {
		if _, err := cscope.LinodeDomainsClient.CreateDomainRecord(
			ctx,
			domainID,
			linodego.DomainRecordCreateOptions{
				Type:   dnsEntry.DNSRecordType,
				Name:   dnsEntry.Hostname,
				Target: dnsEntry.Target,
				TTLSec: dnsEntry.DNSTTLSec,
			},
		); err != nil {
			return err
		}
	}
	return nil
}

func DeleteDomainRecord(ctx context.Context, cscope *scope.ClusterScope, domainID int, dnsEntry DNSOptions) error {
	// Check if domain record exists for this IP and name combo
	filter, err := json.Marshal(map[string]interface{}{"name": dnsEntry.Hostname, "target": dnsEntry.Target, "type": dnsEntry.DNSRecordType})
	if err != nil {
		return err
	}

	domainRecords, err := cscope.LinodeDomainsClient.ListDomainRecords(ctx, domainID, linodego.NewListOptions(0, string(filter)))
	if err != nil {
		return err
	}

	// Nothing to do if records dont exist
	if len(domainRecords) == 0 {
		return nil
	}

	// If record is A/AAAA type, verify ownership
	if dnsEntry.DNSRecordType != linodego.RecordTypeTXT {
		isOwner, err := IsDomainRecordOwner(ctx, cscope, dnsEntry.Hostname, domainID)
		if err != nil {
			return err
		}
		if !isOwner {
			return fmt.Errorf("the domain record is not owned by this entity. wont delete")
		}
	}

	// Delete record
	if deleteErr := cscope.LinodeDomainsClient.DeleteDomainRecord(ctx, domainID, domainRecords[0].ID); deleteErr != nil {
		return deleteErr
	}
	return nil
}

func IsDomainRecordOwner(ctx context.Context, cscope *scope.ClusterScope, hostname string, domainID int) (bool, error) {
	// Check if domain record exists
	filter, err := json.Marshal(map[string]interface{}{"name": hostname, "target": cscope.LinodeCluster.Name, "type": linodego.RecordTypeTXT})
	if err != nil {
		return false, err
	}

	domainRecords, err := cscope.LinodeDomainsClient.ListDomainRecords(ctx, domainID, linodego.NewListOptions(0, string(filter)))
	if err != nil {
		return false, err
	}

	// If record exists, update it
	if len(domainRecords) == 0 {
		return false, fmt.Errorf("no txt record %s found with value %s for machine %s", hostname, cscope.LinodeCluster.Name, cscope.LinodeCluster.Name)
	}

	return true, nil
}

func getSubDomain(mscope *scope.MachineScope) (subDomain string) {
	if mscope.LinodeCluster.Spec.Network.DNSSubDomainOverride != "" {
		subDomain = mscope.LinodeCluster.Spec.Network.DNSSubDomainOverride
	} else {
		uniqueID := ""
		if mscope.LinodeCluster.Spec.Network.DNSUniqueIdentifier != "" {
			uniqueID = "-" + mscope.LinodeCluster.Spec.Network.DNSUniqueIdentifier
		}
		subDomain = mscope.LinodeCluster.Name + uniqueID
	}
	return subDomain
}<|MERGE_RESOLUTION|>--- conflicted
+++ resolved
@@ -81,13 +81,8 @@
 	linodeCluster := cscope.LinodeCluster
 	linodeClusterNetworkSpec := linodeCluster.Spec.Network
 	rootDomain := linodeClusterNetworkSpec.DNSRootDomain
-<<<<<<< HEAD
-	fqdn := linodeCluster.Name + "-" + linodeClusterNetworkSpec.DNSUniqueIdentifier + "." + rootDomain
-	akaDNSClient := cscope.AkamaiDomainsClient
-=======
 	akaDNSClient := mscope.AkamaiDomainsClient
 	fqdn := getSubDomain(mscope) + "." + rootDomain
->>>>>>> 6ae123bb
 
 	for _, dnsEntry := range dnsEntries {
 		recordBody, err := akaDNSClient.GetRecord(ctx, rootDomain, fqdn, string(dnsEntry.DNSRecordType))
@@ -158,14 +153,7 @@
 		dnsTTLSec = cscope.LinodeCluster.Spec.Network.DNSTTLSec
 	}
 
-<<<<<<< HEAD
-	domainHostname := cscope.LinodeCluster.ObjectMeta.Name + "-" + cscope.LinodeCluster.Spec.Network.DNSUniqueIdentifier
-=======
-	if mscope.LinodeMachine.Status.Addresses == nil {
-		return nil, fmt.Errorf("no addresses available on the LinodeMachine resource")
-	}
-	subDomain := getSubDomain(mscope)
->>>>>>> 6ae123bb
+	subDomain := getSubDomain(cscope)
 
 	for _, eachMachine := range cscope.LinodeMachines.Items {
 		for _, IPs := range eachMachine.Status.Addresses {
@@ -180,21 +168,15 @@
 			if !addr.Is4() {
 				recordType = linodego.RecordTypeAAAA
 			}
-			d.options = append(d.options, DNSOptions{domainHostname, IPs.Address, recordType, dnsTTLSec})
+			d.options = append(d.options, DNSOptions{subDomain, IPs.Address, recordType, dnsTTLSec})
 		}
 		if len(d.options) == 0 {
 			continue
 		}
-<<<<<<< HEAD
-		d.options = append(d.options, DNSOptions{domainHostname, eachMachine.Name, linodego.RecordTypeTXT, dnsTTLSec})
-	}
-=======
-		d.options = append(d.options, DNSOptions{subDomain, IPs.Address, recordType, dnsTTLSec})
-	}
-	d.options = append(d.options, DNSOptions{subDomain, mscope.LinodeMachine.Name, linodego.RecordTypeTXT, dnsTTLSec})
->>>>>>> 6ae123bb
-
-	return d.options, nil
+		d.options = append(d.options, DNSOptions{subDomain, eachMachine.Name, linodego.RecordTypeTXT, dnsTTLSec})
+	}
+
+  return d.options, nil
 }
 
 // GetDomainID gets the domains linode id
@@ -300,15 +282,15 @@
 	return true, nil
 }
 
-func getSubDomain(mscope *scope.MachineScope) (subDomain string) {
-	if mscope.LinodeCluster.Spec.Network.DNSSubDomainOverride != "" {
-		subDomain = mscope.LinodeCluster.Spec.Network.DNSSubDomainOverride
+func getSubDomain(cscope *scope.ClusterScope) (subDomain string) {
+	if cscope.LinodeCluster.Spec.Network.DNSSubDomainOverride != "" {
+		subDomain = cscope.LinodeCluster.Spec.Network.DNSSubDomainOverride
 	} else {
 		uniqueID := ""
-		if mscope.LinodeCluster.Spec.Network.DNSUniqueIdentifier != "" {
-			uniqueID = "-" + mscope.LinodeCluster.Spec.Network.DNSUniqueIdentifier
-		}
-		subDomain = mscope.LinodeCluster.Name + uniqueID
+		if cscope.LinodeCluster.Spec.Network.DNSUniqueIdentifier != "" {
+			uniqueID = "-" + cscope.LinodeCluster.Spec.Network.DNSUniqueIdentifier
+		}
+		subDomain = cscope.LinodeCluster.Name + uniqueID
 	}
 	return subDomain
 }