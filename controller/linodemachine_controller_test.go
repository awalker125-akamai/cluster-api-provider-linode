// /*
// Copyright 2023 Akamai Technologies, Inc.

// Licensed under the Apache License, Version 2.0 (the "License");
// you may not use this file except in compliance with the License.
// You may obtain a copy of the License at

//     http://www.apache.org/licenses/LICENSE-2.0

// Unless required by applicable law or agreed to in writing, software
// distributed under the License is distributed on an "AS IS" BASIS,
// WITHOUT WARRANTIES OR CONDITIONS OF ANY KIND, either express or implied.
// See the License for the specific language governing permissions and
// limitations under the License.
// */

package controller

import (
	"bytes"
	"errors"
	"net"
	"time"

	"github.com/go-logr/logr"
	"github.com/linode/linodego"
	"go.uber.org/mock/gomock"
	corev1 "k8s.io/api/core/v1"
	"k8s.io/apimachinery/pkg/api/resource"
	metav1 "k8s.io/apimachinery/pkg/apis/meta/v1"
	"k8s.io/client-go/tools/record"
	"k8s.io/utils/ptr"
	clusterv1 "sigs.k8s.io/cluster-api/api/v1beta1"
	"sigs.k8s.io/cluster-api/util/conditions"
	"sigs.k8s.io/controller-runtime/pkg/log/zap"

	infrav1alpha1 "github.com/linode/cluster-api-provider-linode/api/v1alpha1"
	"github.com/linode/cluster-api-provider-linode/cloud/scope"
	"github.com/linode/cluster-api-provider-linode/mock"
	rutil "github.com/linode/cluster-api-provider-linode/util/reconciler"

	. "github.com/onsi/ginkgo/v2"
	. "github.com/onsi/gomega"
)

var _ = Describe("create", Label("machine", "create"), func() {
	var machine clusterv1.Machine
	var linodeMachine infrav1alpha1.LinodeMachine
	var secret corev1.Secret
	var reconciler *LinodeMachineReconciler

	var mockCtrl *gomock.Controller
	var testLogs *bytes.Buffer
	var logger logr.Logger

	cluster := clusterv1.Cluster{
		ObjectMeta: metav1.ObjectMeta{
			Name:      "mock",
			Namespace: "default",
		},
	}

	linodeCluster := infrav1alpha1.LinodeCluster{
		Spec: infrav1alpha1.LinodeClusterSpec{
			Network: infrav1alpha1.NetworkSpec{
				NodeBalancerID:       ptr.To(1),
				NodeBalancerConfigID: ptr.To(2),
			},
		},
	}

	recorder := record.NewFakeRecorder(10)

	BeforeEach(func(ctx SpecContext) {
		secret = corev1.Secret{
			ObjectMeta: metav1.ObjectMeta{
				Name:      "bootstrap-secret",
				Namespace: "default",
			},
			Data: map[string][]byte{
				"value": []byte("userdata"),
			},
		}
		Expect(k8sClient.Create(ctx, &secret)).To(Succeed())

		machine = clusterv1.Machine{
			ObjectMeta: metav1.ObjectMeta{
				Namespace: "default",
				Labels:    make(map[string]string),
			},
			Spec: clusterv1.MachineSpec{
				Bootstrap: clusterv1.Bootstrap{
					DataSecretName: ptr.To("bootstrap-secret"),
				},
			},
		}
		linodeMachine = infrav1alpha1.LinodeMachine{
			ObjectMeta: metav1.ObjectMeta{
				Name:        "mock",
				Namespace:   "default",
				UID:         "12345",
				Annotations: make(map[string]string),
			},
			Spec: infrav1alpha1.LinodeMachineSpec{
				Type:  "g6-nanode-1",
				Image: rutil.DefaultMachineControllerLinodeImage,
			},
		}
		reconciler = &LinodeMachineReconciler{
			Recorder: recorder,
		}
		mockCtrl = gomock.NewController(GinkgoT())
		testLogs = &bytes.Buffer{}
		logger = zap.New(
			zap.WriteTo(GinkgoWriter),
			zap.WriteTo(testLogs),
			zap.UseDevMode(true),
		)
	})

	AfterEach(func(ctx SpecContext) {
		Expect(k8sClient.Delete(ctx, &secret)).To(Succeed())

		mockCtrl.Finish()
		for len(recorder.Events) > 0 {
			<-recorder.Events
		}
	})

	It("creates a worker instance", func(ctx SpecContext) {
		mockLinodeClient := mock.NewMockLinodeMachineClient(mockCtrl)
		getRegion := mockLinodeClient.EXPECT().
			GetRegion(ctx, gomock.Any()).
			Return(&linodego.Region{Capabilities: []string{"Metadata"}}, nil)
		getImage := mockLinodeClient.EXPECT().
			GetImage(ctx, gomock.Any()).
			After(getRegion).
			Return(&linodego.Image{Capabilities: []string{"cloud-init"}}, nil)
		createInst := mockLinodeClient.EXPECT().
			CreateInstance(ctx, gomock.Any()).
			After(getImage).
			Return(&linodego.Instance{
				ID:     123,
				IPv4:   []*net.IP{ptr.To(net.IPv4(192, 168, 0, 2))},
				Status: linodego.InstanceOffline,
			}, nil)
		mockLinodeClient.EXPECT().
			BootInstance(ctx, 123, 0).
			After(createInst).
			Return(nil)

		mScope := scope.MachineScope{
			Client:        k8sClient,
			LinodeClient:  mockLinodeClient,
			Cluster:       &cluster,
			Machine:       &machine,
			LinodeCluster: &linodeCluster,
			LinodeMachine: &linodeMachine,
		}

		_, err := reconciler.reconcileCreate(ctx, logger, &mScope)
		Expect(err).NotTo(HaveOccurred())

		Expect(conditions.IsTrue(&linodeMachine, ConditionPreflightCreated)).To(BeTrue())
		Expect(conditions.IsTrue(&linodeMachine, ConditionPreflightConfigured)).To(BeTrue())
		Expect(conditions.IsTrue(&linodeMachine, ConditionPreflightBootTriggered)).To(BeTrue())
		Expect(conditions.IsTrue(&linodeMachine, ConditionPreflightReady)).To(BeTrue())

		Expect(*linodeMachine.Status.InstanceState).To(Equal(linodego.InstanceOffline))
		Expect(*linodeMachine.Spec.InstanceID).To(Equal(123))
		Expect(*linodeMachine.Spec.ProviderID).To(Equal("linode://123"))
		Expect(linodeMachine.Status.Addresses).To(Equal([]clusterv1.MachineAddress{{
			Type:    clusterv1.MachineInternalIP,
			Address: "192.168.0.2",
		}}))

		logOutput := testLogs.String()
		Expect(logOutput).To(ContainSubstring("create/init machine"))
		Expect(logOutput).NotTo(ContainSubstring("Failed to create Linode machine InstanceCreateOptions"))
		Expect(logOutput).NotTo(ContainSubstring("Failed to get/create Linode machine instance"))
		Expect(logOutput).NotTo(ContainSubstring("Failed to configure control plane"))
		Expect(logOutput).NotTo(ContainSubstring("Failed to boot instance"))
		Expect(logOutput).NotTo(ContainSubstring("Failed to add instance to Node Balancer backend"))
	})

	Context("fails when a preflight condition is stale", func() {
		It("can't create an instance in time", func(ctx SpecContext) {
			mockLinodeClient := mock.NewMockLinodeMachineClient(mockCtrl)
			getRegion := mockLinodeClient.EXPECT().
				GetRegion(ctx, gomock.Any()).
				Return(&linodego.Region{Capabilities: []string{"Metadata"}}, nil)
			getImage := mockLinodeClient.EXPECT().
				GetImage(ctx, gomock.Any()).
				After(getRegion).
				Return(&linodego.Image{Capabilities: []string{"cloud-init"}}, nil)
			mockLinodeClient.EXPECT().
				CreateInstance(ctx, gomock.Any()).
				After(getImage).
				DoAndReturn(func(_, _ any) (*linodego.Instance, error) {
					time.Sleep(time.Microsecond)
					return nil, errors.New("time is up")
				})

			mScope := scope.MachineScope{
				Client:        k8sClient,
				LinodeClient:  mockLinodeClient,
				Cluster:       &cluster,
				Machine:       &machine,
				LinodeCluster: &linodeCluster,
				LinodeMachine: &linodeMachine,
			}

			reconciler.ReconcileTimeout = time.Nanosecond

			res, err := reconciler.reconcileCreate(ctx, logger, &mScope)
			Expect(res).NotTo(Equal(rutil.DefaultMachineControllerWaitForRunningDelay))
			Expect(err).To(HaveOccurred())
			Expect(err.Error()).To(ContainSubstring("time is up"))

			Expect(conditions.IsTrue(&linodeMachine, ConditionPreflightCreated)).To(BeFalse())
			Expect(conditions.Get(&linodeMachine, ConditionPreflightCreated).Severity).To(Equal(clusterv1.ConditionSeverityError))
			Expect(conditions.Get(&linodeMachine, ConditionPreflightCreated).Message).To(ContainSubstring("time is up"))
		})
	})

<<<<<<< HEAD
	Context("creates a control plane instance", func() {
		It("in a single call when everything succeeds", func(ctx SpecContext) {
=======
	Context("creates a instance with disks", func() {
		It("in a single call when disks aren't delayed", func(ctx SpecContext) {
>>>>>>> 80de5543
			machine.Labels[clusterv1.MachineControlPlaneLabel] = "true"
			linodeMachine.Spec.DataDisks = map[string]*infrav1alpha1.InstanceDisk{"sdb": ptr.To(infrav1alpha1.InstanceDisk{Label: "etcd-data", Size: resource.MustParse("10Gi")})}

			mockLinodeClient := mock.NewMockLinodeMachineClient(mockCtrl)
			getRegion := mockLinodeClient.EXPECT().
				GetRegion(ctx, gomock.Any()).
				Return(&linodego.Region{Capabilities: []string{"Metadata"}}, nil)
			getImage := mockLinodeClient.EXPECT().
				GetImage(ctx, gomock.Any()).
				After(getRegion).
				Return(&linodego.Image{Capabilities: []string{"cloud-init"}}, nil)
			createInst := mockLinodeClient.EXPECT().
				CreateInstance(ctx, gomock.Any()).
				After(getImage).
				Return(&linodego.Instance{
					ID:     123,
					IPv4:   []*net.IP{ptr.To(net.IPv4(192, 168, 0, 2))},
					Status: linodego.InstanceOffline,
				}, nil)
<<<<<<< HEAD
			createEtcdDisk := mockLinodeClient.EXPECT().
				CreateInstanceDisk(ctx, 123, gomock.Any()).
				After(createInst).
				Return(&linodego.InstanceDisk{ID: 101}, nil)
			getType := mockLinodeClient.EXPECT().
				GetType(ctx, gomock.Any()).
				After(createEtcdDisk).
				Return(&linodego.LinodeType{Disk: 20000}, nil)
			createRootDisk := mockLinodeClient.EXPECT().
				CreateInstanceDisk(ctx, 123, gomock.Any()).
				After(getType).
				Return(&linodego.InstanceDisk{ID: 100}, nil)
			createInstConfig := mockLinodeClient.EXPECT().
				CreateInstanceConfig(ctx, 123, gomock.Any()).
				After(createRootDisk).
				Return(nil, nil)
			bootInst := mockLinodeClient.EXPECT().
				BootInstance(ctx, 123, 0).
				After(createInstConfig).
=======
			listInstConfs := mockLinodeClient.EXPECT().
				ListInstanceConfigs(ctx, 123, gomock.Any()).
				After(createInst).
				Return([]linodego.InstanceConfig{{
					Devices: &linodego.InstanceConfigDeviceMap{
						SDA: &linodego.InstanceConfigDevice{DiskID: 100},
					},
				}}, nil)
			getInstDisk := mockLinodeClient.EXPECT().
				GetInstanceDisk(ctx, 123, 100).
				After(listInstConfs).
				Return(&linodego.InstanceDisk{ID: 100, Size: 15000}, nil)
			resizeInstDisk := mockLinodeClient.EXPECT().
				ResizeInstanceDisk(ctx, 123, 100, 4262).
				After(getInstDisk).
				Return(nil)
			waitForInstDisk := mockLinodeClient.EXPECT().
				WaitForInstanceDiskStatus(ctx, 123, 100, linodego.DiskReady, defaultResizeWaitSeconds).
				After(resizeInstDisk).
				Return(nil, nil)
			createEtcdDisk := mockLinodeClient.EXPECT().
				CreateInstanceDisk(ctx, 123, linodego.InstanceDiskCreateOptions{
					Label:      "etcd-data",
					Size:       10738,
					Filesystem: string(linodego.FilesystemExt4),
				}).
				After(waitForInstDisk).
				Return(&linodego.InstanceDisk{ID: 101}, nil)
			listInstConfsForProfile := mockLinodeClient.EXPECT().
				ListInstanceConfigs(ctx, 123, gomock.Any()).
				After(createEtcdDisk).
				Return([]linodego.InstanceConfig{{
					Devices: &linodego.InstanceConfigDeviceMap{
						SDA: &linodego.InstanceConfigDevice{DiskID: 100},
					},
				}}, nil)
			createInstanceProfile := mockLinodeClient.EXPECT().
				UpdateInstanceConfig(ctx, 123, 0, linodego.InstanceConfigUpdateOptions{
					Devices: &linodego.InstanceConfigDeviceMap{
						SDA: &linodego.InstanceConfigDevice{DiskID: 100},
						SDB: &linodego.InstanceConfigDevice{DiskID: 101},
					}}).
				After(listInstConfsForProfile)
			bootInst := mockLinodeClient.EXPECT().
				BootInstance(ctx, 123, 0).
				After(createInstanceProfile).
>>>>>>> 80de5543
				Return(nil)
			getAddrs := mockLinodeClient.EXPECT().
				GetInstanceIPAddresses(ctx, 123).
				After(bootInst).
				Return(&linodego.InstanceIPAddressResponse{
					IPv4: &linodego.InstanceIPv4Response{
						Private: []*linodego.InstanceIP{{Address: "192.168.0.2"}},
					},
				}, nil)
			mockLinodeClient.EXPECT().
				CreateNodeBalancerNode(ctx, 1, 2, linodego.NodeBalancerNodeCreateOptions{
					Label:   "mock",
					Address: "192.168.0.2:6443",
					Mode:    linodego.ModeAccept,
				}).
				After(getAddrs).
				Return(nil, nil)

			mScope := scope.MachineScope{
				Client:        k8sClient,
				LinodeClient:  mockLinodeClient,
				Cluster:       &cluster,
				Machine:       &machine,
				LinodeCluster: &linodeCluster,
				LinodeMachine: &linodeMachine,
			}

			_, err := reconciler.reconcileCreate(ctx, logger, &mScope)
			Expect(err).NotTo(HaveOccurred())

			Expect(conditions.IsTrue(&linodeMachine, ConditionPreflightCreated)).To(BeTrue())
			Expect(conditions.IsTrue(&linodeMachine, ConditionPreflightConfigured)).To(BeTrue())
			Expect(conditions.IsTrue(&linodeMachine, ConditionPreflightBootTriggered)).To(BeTrue())
			Expect(conditions.IsTrue(&linodeMachine, ConditionPreflightReady)).To(BeTrue())

			Expect(*linodeMachine.Status.InstanceState).To(Equal(linodego.InstanceOffline))
			Expect(*linodeMachine.Spec.InstanceID).To(Equal(123))
			Expect(*linodeMachine.Spec.ProviderID).To(Equal("linode://123"))
			Expect(linodeMachine.Status.Addresses).To(Equal([]clusterv1.MachineAddress{{
				Type:    clusterv1.MachineInternalIP,
				Address: "192.168.0.2",
			}}))

			logOutput := testLogs.String()
			Expect(logOutput).To(ContainSubstring("create/init machine"))
			Expect(logOutput).NotTo(ContainSubstring("Failed to create Linode machine InstanceCreateOptions"))
			Expect(logOutput).NotTo(ContainSubstring("Failed to get/create Linode machine instance"))
			Expect(logOutput).NotTo(ContainSubstring("Failed to configure control plane"))
			Expect(logOutput).NotTo(ContainSubstring("Failed to boot instance"))
			Expect(logOutput).NotTo(ContainSubstring("Failed to add instance to Node Balancer backend"))
		})

		It("in multiple calls when something fails", func(ctx SpecContext) {
			machine.Labels[clusterv1.MachineControlPlaneLabel] = "true"
			linodeMachine.Spec.DataDisks = map[string]*infrav1alpha1.InstanceDisk{"sdb": ptr.To(infrav1alpha1.InstanceDisk{Label: "etcd-data", Size: resource.MustParse("10Gi")})}

			mockLinodeClient := mock.NewMockLinodeMachineClient(mockCtrl)
			getRegion := mockLinodeClient.EXPECT().
				GetRegion(ctx, gomock.Any()).
				Return(&linodego.Region{Capabilities: []string{"Metadata"}}, nil)
			getImage := mockLinodeClient.EXPECT().
				GetImage(ctx, gomock.Any()).
				After(getRegion).
				Return(&linodego.Image{Capabilities: []string{"cloud-init"}}, nil)
			createInst := mockLinodeClient.EXPECT().
				CreateInstance(ctx, gomock.Any()).
				After(getImage).
				Return(&linodego.Instance{
					ID:     123,
					IPv4:   []*net.IP{ptr.To(net.IPv4(192, 168, 0, 2))},
					Status: linodego.InstanceOffline,
				}, nil)
<<<<<<< HEAD
=======
			listInstConfs := mockLinodeClient.EXPECT().
				ListInstanceConfigs(ctx, 123, gomock.Any()).
				After(createInst).
				Return([]linodego.InstanceConfig{{
					Devices: &linodego.InstanceConfigDeviceMap{
						SDA: &linodego.InstanceConfigDevice{DiskID: 100},
					},
				}}, nil)
			getInstDisk := mockLinodeClient.EXPECT().
				GetInstanceDisk(ctx, 123, 100).
				After(listInstConfs).
				Return(&linodego.InstanceDisk{ID: 100, Size: 15000}, nil)
			resizeInstDisk := mockLinodeClient.EXPECT().
				ResizeInstanceDisk(ctx, 123, 100, 4262).
				After(getInstDisk).
				Return(nil)
>>>>>>> 80de5543
			mockLinodeClient.EXPECT().
				CreateInstanceDisk(ctx, 123, gomock.Any()).
				After(createInst).
				Return(nil, errors.New("failed to create"))

			mScope := scope.MachineScope{
				Client:        k8sClient,
				LinodeClient:  mockLinodeClient,
				Cluster:       &cluster,
				Machine:       &machine,
				LinodeCluster: &linodeCluster,
				LinodeMachine: &linodeMachine,
			}

			res, err := reconciler.reconcileCreate(ctx, logger, &mScope)
			Expect(res.RequeueAfter).To(Equal(rutil.DefaultMachineControllerWaitForRunningDelay))
			Expect(err).ToNot(HaveOccurred())

			Expect(conditions.IsTrue(&linodeMachine, ConditionPreflightCreated)).To(BeTrue())
			Expect(conditions.IsTrue(&linodeMachine, ConditionPreflightConfigured)).To(BeFalse())

			getRegion = mockLinodeClient.EXPECT().
				GetRegion(ctx, gomock.Any()).
				Return(&linodego.Region{Capabilities: []string{"Metadata"}}, nil)
			getImage = mockLinodeClient.EXPECT().
				GetImage(ctx, gomock.Any()).
				After(getRegion).
				Return(&linodego.Image{Capabilities: []string{"cloud-init"}}, nil)
			createEtcdDisk := mockLinodeClient.EXPECT().
<<<<<<< HEAD
				CreateInstanceDisk(ctx, 123, gomock.Any()).
				After(getImage).
				Return(&linodego.InstanceDisk{ID: 101}, nil)
			getType := mockLinodeClient.EXPECT().
				GetType(ctx, gomock.Any()).
				After(createEtcdDisk).
				Return(&linodego.LinodeType{Disk: 20000}, nil)
			createRootDisk := mockLinodeClient.EXPECT().
				CreateInstanceDisk(ctx, 123, gomock.Any()).
				After(getType).
				Return(&linodego.InstanceDisk{ID: 100}, nil)
			createInstConfig := mockLinodeClient.EXPECT().
				CreateInstanceConfig(ctx, 123, gomock.Any()).
				After(createRootDisk).
				Return(nil, nil)
			bootInst := mockLinodeClient.EXPECT().
				BootInstance(ctx, 123, 0).
				After(createInstConfig).
=======
				CreateInstanceDisk(ctx, 123, linodego.InstanceDiskCreateOptions{
					Label:      "etcd-data",
					Size:       10738,
					Filesystem: string(linodego.FilesystemExt4),
				}).
				After(waitForInstDisk).
				Return(&linodego.InstanceDisk{ID: 101}, nil)
			listInstConfsForProfile := mockLinodeClient.EXPECT().
				ListInstanceConfigs(ctx, 123, gomock.Any()).
				After(createEtcdDisk).
				Return([]linodego.InstanceConfig{{
					Devices: &linodego.InstanceConfigDeviceMap{
						SDA: &linodego.InstanceConfigDevice{DiskID: 100},
					},
				}}, nil)
			createInstanceProfile := mockLinodeClient.EXPECT().
				UpdateInstanceConfig(ctx, 123, 0, linodego.InstanceConfigUpdateOptions{
					Devices: &linodego.InstanceConfigDeviceMap{
						SDA: &linodego.InstanceConfigDevice{DiskID: 100},
						SDB: &linodego.InstanceConfigDevice{DiskID: 101},
					}}).
				After(listInstConfsForProfile)
			bootInst := mockLinodeClient.EXPECT().
				BootInstance(ctx, 123, 0).
				After(createInstanceProfile).
>>>>>>> 80de5543
				Return(nil)
			getAddrs := mockLinodeClient.EXPECT().
				GetInstanceIPAddresses(ctx, 123).
				After(bootInst).
				Return(&linodego.InstanceIPAddressResponse{
					IPv4: &linodego.InstanceIPv4Response{
						Private: []*linodego.InstanceIP{{Address: "192.168.0.2"}},
					},
				}, nil)
			mockLinodeClient.EXPECT().
				CreateNodeBalancerNode(ctx, 1, 2, linodego.NodeBalancerNodeCreateOptions{
					Label:   "mock",
					Address: "192.168.0.2:6443",
					Mode:    linodego.ModeAccept,
				}).
				After(getAddrs).
				Return(nil, nil)

			_, err = reconciler.reconcileCreate(ctx, logger, &mScope)
			Expect(err).NotTo(HaveOccurred())

			Expect(conditions.IsTrue(&linodeMachine, ConditionPreflightCreated)).To(BeTrue())
			Expect(conditions.IsTrue(&linodeMachine, ConditionPreflightConfigured)).To(BeTrue())
			Expect(conditions.IsTrue(&linodeMachine, ConditionPreflightBootTriggered)).To(BeTrue())
			Expect(conditions.IsTrue(&linodeMachine, ConditionPreflightReady)).To(BeTrue())

			Expect(*linodeMachine.Status.InstanceState).To(Equal(linodego.InstanceOffline))
			Expect(*linodeMachine.Spec.InstanceID).To(Equal(123))
			Expect(*linodeMachine.Spec.ProviderID).To(Equal("linode://123"))
			Expect(linodeMachine.Status.Addresses).To(Equal([]clusterv1.MachineAddress{{
				Type:    clusterv1.MachineInternalIP,
				Address: "192.168.0.2",
			}}))

			Expect(testLogs.String()).To(ContainSubstring("create/init machine"))
		})
	})
})<|MERGE_RESOLUTION|>--- conflicted
+++ resolved
@@ -223,13 +223,8 @@
 		})
 	})
 
-<<<<<<< HEAD
-	Context("creates a control plane instance", func() {
-		It("in a single call when everything succeeds", func(ctx SpecContext) {
-=======
 	Context("creates a instance with disks", func() {
 		It("in a single call when disks aren't delayed", func(ctx SpecContext) {
->>>>>>> 80de5543
 			machine.Labels[clusterv1.MachineControlPlaneLabel] = "true"
 			linodeMachine.Spec.DataDisks = map[string]*infrav1alpha1.InstanceDisk{"sdb": ptr.To(infrav1alpha1.InstanceDisk{Label: "etcd-data", Size: resource.MustParse("10Gi")})}
 
@@ -249,7 +244,6 @@
 					IPv4:   []*net.IP{ptr.To(net.IPv4(192, 168, 0, 2))},
 					Status: linodego.InstanceOffline,
 				}, nil)
-<<<<<<< HEAD
 			createEtcdDisk := mockLinodeClient.EXPECT().
 				CreateInstanceDisk(ctx, 123, gomock.Any()).
 				After(createInst).
@@ -269,54 +263,6 @@
 			bootInst := mockLinodeClient.EXPECT().
 				BootInstance(ctx, 123, 0).
 				After(createInstConfig).
-=======
-			listInstConfs := mockLinodeClient.EXPECT().
-				ListInstanceConfigs(ctx, 123, gomock.Any()).
-				After(createInst).
-				Return([]linodego.InstanceConfig{{
-					Devices: &linodego.InstanceConfigDeviceMap{
-						SDA: &linodego.InstanceConfigDevice{DiskID: 100},
-					},
-				}}, nil)
-			getInstDisk := mockLinodeClient.EXPECT().
-				GetInstanceDisk(ctx, 123, 100).
-				After(listInstConfs).
-				Return(&linodego.InstanceDisk{ID: 100, Size: 15000}, nil)
-			resizeInstDisk := mockLinodeClient.EXPECT().
-				ResizeInstanceDisk(ctx, 123, 100, 4262).
-				After(getInstDisk).
-				Return(nil)
-			waitForInstDisk := mockLinodeClient.EXPECT().
-				WaitForInstanceDiskStatus(ctx, 123, 100, linodego.DiskReady, defaultResizeWaitSeconds).
-				After(resizeInstDisk).
-				Return(nil, nil)
-			createEtcdDisk := mockLinodeClient.EXPECT().
-				CreateInstanceDisk(ctx, 123, linodego.InstanceDiskCreateOptions{
-					Label:      "etcd-data",
-					Size:       10738,
-					Filesystem: string(linodego.FilesystemExt4),
-				}).
-				After(waitForInstDisk).
-				Return(&linodego.InstanceDisk{ID: 101}, nil)
-			listInstConfsForProfile := mockLinodeClient.EXPECT().
-				ListInstanceConfigs(ctx, 123, gomock.Any()).
-				After(createEtcdDisk).
-				Return([]linodego.InstanceConfig{{
-					Devices: &linodego.InstanceConfigDeviceMap{
-						SDA: &linodego.InstanceConfigDevice{DiskID: 100},
-					},
-				}}, nil)
-			createInstanceProfile := mockLinodeClient.EXPECT().
-				UpdateInstanceConfig(ctx, 123, 0, linodego.InstanceConfigUpdateOptions{
-					Devices: &linodego.InstanceConfigDeviceMap{
-						SDA: &linodego.InstanceConfigDevice{DiskID: 100},
-						SDB: &linodego.InstanceConfigDevice{DiskID: 101},
-					}}).
-				After(listInstConfsForProfile)
-			bootInst := mockLinodeClient.EXPECT().
-				BootInstance(ctx, 123, 0).
-				After(createInstanceProfile).
->>>>>>> 80de5543
 				Return(nil)
 			getAddrs := mockLinodeClient.EXPECT().
 				GetInstanceIPAddresses(ctx, 123).
@@ -389,25 +335,6 @@
 					IPv4:   []*net.IP{ptr.To(net.IPv4(192, 168, 0, 2))},
 					Status: linodego.InstanceOffline,
 				}, nil)
-<<<<<<< HEAD
-=======
-			listInstConfs := mockLinodeClient.EXPECT().
-				ListInstanceConfigs(ctx, 123, gomock.Any()).
-				After(createInst).
-				Return([]linodego.InstanceConfig{{
-					Devices: &linodego.InstanceConfigDeviceMap{
-						SDA: &linodego.InstanceConfigDevice{DiskID: 100},
-					},
-				}}, nil)
-			getInstDisk := mockLinodeClient.EXPECT().
-				GetInstanceDisk(ctx, 123, 100).
-				After(listInstConfs).
-				Return(&linodego.InstanceDisk{ID: 100, Size: 15000}, nil)
-			resizeInstDisk := mockLinodeClient.EXPECT().
-				ResizeInstanceDisk(ctx, 123, 100, 4262).
-				After(getInstDisk).
-				Return(nil)
->>>>>>> 80de5543
 			mockLinodeClient.EXPECT().
 				CreateInstanceDisk(ctx, 123, gomock.Any()).
 				After(createInst).
@@ -437,7 +364,6 @@
 				After(getRegion).
 				Return(&linodego.Image{Capabilities: []string{"cloud-init"}}, nil)
 			createEtcdDisk := mockLinodeClient.EXPECT().
-<<<<<<< HEAD
 				CreateInstanceDisk(ctx, 123, gomock.Any()).
 				After(getImage).
 				Return(&linodego.InstanceDisk{ID: 101}, nil)
@@ -456,33 +382,6 @@
 			bootInst := mockLinodeClient.EXPECT().
 				BootInstance(ctx, 123, 0).
 				After(createInstConfig).
-=======
-				CreateInstanceDisk(ctx, 123, linodego.InstanceDiskCreateOptions{
-					Label:      "etcd-data",
-					Size:       10738,
-					Filesystem: string(linodego.FilesystemExt4),
-				}).
-				After(waitForInstDisk).
-				Return(&linodego.InstanceDisk{ID: 101}, nil)
-			listInstConfsForProfile := mockLinodeClient.EXPECT().
-				ListInstanceConfigs(ctx, 123, gomock.Any()).
-				After(createEtcdDisk).
-				Return([]linodego.InstanceConfig{{
-					Devices: &linodego.InstanceConfigDeviceMap{
-						SDA: &linodego.InstanceConfigDevice{DiskID: 100},
-					},
-				}}, nil)
-			createInstanceProfile := mockLinodeClient.EXPECT().
-				UpdateInstanceConfig(ctx, 123, 0, linodego.InstanceConfigUpdateOptions{
-					Devices: &linodego.InstanceConfigDeviceMap{
-						SDA: &linodego.InstanceConfigDevice{DiskID: 100},
-						SDB: &linodego.InstanceConfigDevice{DiskID: 101},
-					}}).
-				After(listInstConfsForProfile)
-			bootInst := mockLinodeClient.EXPECT().
-				BootInstance(ctx, 123, 0).
-				After(createInstanceProfile).
->>>>>>> 80de5543
 				Return(nil)
 			getAddrs := mockLinodeClient.EXPECT().
 				GetInstanceIPAddresses(ctx, 123).
