--- conflicted
+++ resolved
@@ -21,7 +21,6 @@
 	"errors"
 	"fmt"
 	"net/http"
-	"strconv"
 	"time"
 
 	"github.com/go-logr/logr"
@@ -52,30 +51,15 @@
 )
 
 const (
-<<<<<<< HEAD
-	// default etcd disk size in MB
-	defaultEtcdDiskSize = 10240
-
-	// conditions for preflight instance creation
-	ConditionPreflightCreated         clusterv1.ConditionType = "PreflightCreated"
-	ConditionPreflightRootDiskCreated clusterv1.ConditionType = "PreflightRootDiskCreated"
-	ConditionPreflightEtcdDiskCreated clusterv1.ConditionType = "PreflightEtcdDiskCreated"
-	ConditionPreflightConfigured      clusterv1.ConditionType = "PreflightConfigured"
-	ConditionPreflightBootTriggered   clusterv1.ConditionType = "PreflightBootTriggered"
-	ConditionPreflightReady           clusterv1.ConditionType = "PreflightReady"
-=======
-	linodeBusyCode           = 400
-	defaultResizeWaitSeconds = 5
+	linodeBusyCode = 400
 
 	// conditions for preflight instance creation
 	ConditionPreflightCreated                clusterv1.ConditionType = "PreflightCreated"
-	ConditionPreflightRootDiskResizing       clusterv1.ConditionType = "PreflightRootDiskResizing"
-	ConditionPreflightRootDiskResized        clusterv1.ConditionType = "PreflightRootDiskResized"
+	ConditionPreflightRootDiskCreated        clusterv1.ConditionType = "PreflightRootDiskCreated"
 	ConditionPreflightAdditionalDisksCreated clusterv1.ConditionType = "PreflightAdditionalDisksCreated"
 	ConditionPreflightConfigured             clusterv1.ConditionType = "PreflightConfigured"
 	ConditionPreflightBootTriggered          clusterv1.ConditionType = "PreflightBootTriggered"
 	ConditionPreflightReady                  clusterv1.ConditionType = "PreflightReady"
->>>>>>> 80de5543
 )
 
 var skippedMachinePhases = map[string]bool{
@@ -302,19 +286,16 @@
 		conditions.MarkTrue(machineScope.LinodeMachine, ConditionPreflightCreated)
 	}
 
-<<<<<<< HEAD
 	if !conditions.IsTrue(machineScope.LinodeMachine, ConditionPreflightConfigured) {
-		if err = r.configureControlPlane(
+		if err = r.configureDisks(
 			ctx, logger, machineScope,
 			*machineScope.LinodeMachine.Spec.InstanceID,
 			createOpts, tags,
 		); err != nil {
-			logger.Error(err, "Failed to configure control plane")
-
-=======
-	if !reconciler.ConditionTrue(machineScope.LinodeMachine, ConditionPreflightConfigured) {
-		if err = r.configureDisks(ctx, logger, machineScope, linodeInstance.ID); err != nil {
->>>>>>> 80de5543
+			if !linodego.ErrHasStatus(err, linodeBusyCode) {
+				logger.Error(err, "Failed to configure disks")
+			}
+
 			if reconciler.RecordDecayingCondition(machineScope.LinodeMachine,
 				ConditionPreflightConfigured, string(cerrs.CreateMachineError), err.Error(),
 				reconciler.DefaultMachineControllerPreflightTimeout(r.ReconcileTimeout)) {
@@ -329,7 +310,9 @@
 
 	if !conditions.IsTrue(machineScope.LinodeMachine, ConditionPreflightBootTriggered) {
 		if err = machineScope.LinodeClient.BootInstance(ctx, *machineScope.LinodeMachine.Spec.InstanceID, 0); err != nil {
-			logger.Error(err, "Failed to boot instance")
+			if !linodego.ErrHasStatus(err, linodeBusyCode) {
+				logger.Error(err, "Failed to boot instance")
+			}
 
 			if reconciler.RecordDecayingCondition(machineScope.LinodeMachine,
 				ConditionPreflightBootTriggered, string(cerrs.CreateMachineError), err.Error(),
@@ -365,16 +348,15 @@
 	return ctrl.Result{}, nil
 }
 
-<<<<<<< HEAD
 func (r *LinodeMachineReconciler) createLinodeInstance(
 	ctx context.Context,
 	machineScope *scope.MachineScope,
 	createOpts *linodego.InstanceCreateOptions,
 ) (inst *linodego.Instance, err error) {
-	if !kutil.IsControlPlaneMachine(machineScope.Machine) {
+	if machineScope.LinodeMachine.Spec.DataDisks == nil && machineScope.LinodeMachine.Spec.OSDisk == nil {
 		inst, err = machineScope.LinodeClient.CreateInstance(ctx, *createOpts)
 	} else {
-		// Omit image, interfaces, and stackscript configuration when first creating a control plane node
+		// If disks are customized, omit image, interfaces, and stackscript config during creation
 		createOptsSubset := *createOpts
 		createOptsSubset.Image = ""
 		createOptsSubset.Interfaces = nil
@@ -386,10 +368,7 @@
 	return
 }
 
-func (r *LinodeMachineReconciler) configureControlPlane(
-=======
 func (r *LinodeMachineReconciler) configureDisks(
->>>>>>> 80de5543
 	ctx context.Context,
 	logger logr.Logger,
 	machineScope *scope.MachineScope,
@@ -409,27 +388,54 @@
 
 		createOpts = cOpts
 	}
-<<<<<<< HEAD
-
-	etcdDiskID, err := r.createEtcdDisk(ctx, logger, machineScope, linodeInstanceID)
-	if err != nil {
+
+	if machineScope.LinodeMachine.Spec.DataDisks != nil && !conditions.IsTrue(machineScope.LinodeMachine, ConditionPreflightAdditionalDisksCreated) {
+		for deviceName, disk := range machineScope.LinodeMachine.Spec.DataDisks {
+			if err := r.configureDisk(ctx, logger, machineScope, linodeInstanceID, *createOpts, deviceName, disk); err != nil {
+				conditions.MarkFalse(
+					machineScope.LinodeMachine,
+					ConditionPreflightAdditionalDisksCreated,
+					string(cerrs.CreateMachineError),
+					clusterv1.ConditionSeverityWarning,
+					err.Error(),
+				)
+
+				return err
+			}
+		}
+
+		conditions.MarkTrue(machineScope.LinodeMachine, ConditionPreflightAdditionalDisksCreated)
+	}
+
+	if !conditions.IsTrue(machineScope.LinodeMachine, ConditionPreflightRootDiskCreated) {
+		if err := r.configureDisk(ctx, logger, machineScope, linodeInstanceID, *createOpts, "sda", machineScope.LinodeMachine.Spec.OSDisk); err != nil {
+			conditions.MarkFalse(
+				machineScope.LinodeMachine,
+				ConditionPreflightRootDiskCreated,
+				string(cerrs.CreateMachineError),
+				clusterv1.ConditionSeverityWarning,
+				err.Error(),
+			)
+
+			return err
+		}
+
+		conditions.MarkTrue(machineScope.LinodeMachine, ConditionPreflightRootDiskCreated)
+	}
+
+	deviceMap := linodego.InstanceConfigDeviceMap{
+		SDA: &linodego.InstanceConfigDevice{DiskID: machineScope.LinodeMachine.Spec.OSDisk.DiskID},
+	}
+	if err := createInstanceConfigDeviceMap(machineScope.LinodeMachine.Spec.DataDisks, &deviceMap); err != nil {
 		return err
 	}
 
-	rootDiskID, err := r.createRootDisk(ctx, logger, machineScope, linodeInstanceID, *createOpts)
-	if err != nil {
-		return err
-	}
-
-	_, err = machineScope.LinodeClient.CreateInstanceConfig(
+	_, err := machineScope.LinodeClient.CreateInstanceConfig(
 		ctx,
 		linodeInstanceID,
 		linodego.InstanceConfigCreateOptions{
-			Label: fmt.Sprintf("%s disk profile", createOpts.Image),
-			Devices: linodego.InstanceConfigDeviceMap{
-				SDA: &linodego.InstanceConfigDevice{DiskID: *rootDiskID},
-				SDB: &linodego.InstanceConfigDevice{DiskID: *etcdDiskID},
-			},
+			Label:   fmt.Sprintf("%s disk profile", createOpts.Image),
+			Devices: deviceMap,
 			Helpers: &linodego.InstanceConfigHelpers{
 				UpdateDBDisabled:  true,
 				Distro:            true,
@@ -442,227 +448,74 @@
 		},
 	)
 
-	delete(machineScope.LinodeMachine.Annotations, "root-disk-id")
-	delete(machineScope.LinodeMachine.Annotations, "etcd-disk-id")
-
 	return err
-=======
-	if !reconciler.ConditionTrue(machineScope.LinodeMachine, ConditionPreflightAdditionalDisksCreated) {
-		for deviceName, disk := range machineScope.LinodeMachine.Spec.DataDisks {
-			if disk.DiskID != 0 {
-				continue
-			}
-			label := disk.Label
-			if label == "" {
-				label = deviceName
-			}
-			// create the disk
-			linodeDisk, err := machineScope.LinodeClient.CreateInstanceDisk(
-				ctx,
-				linodeInstanceID,
-				linodego.InstanceDiskCreateOptions{
-					Label:      label,
-					Size:       int(disk.Size.ScaledValue(resource.Mega)),
-					Filesystem: string(linodego.FilesystemExt4),
-				},
-			)
-			if err != nil {
-				logger.Error(err, "Failed to create disk", "DiskLabel", label)
-
-				conditions.MarkFalse(
-					machineScope.LinodeMachine,
-					ConditionPreflightAdditionalDisksCreated,
-					string(cerrs.CreateMachineError),
-					clusterv1.ConditionSeverityWarning,
-					err.Error(),
-				)
-				return err
-			}
-			disk.DiskID = linodeDisk.ID
-			machineScope.LinodeMachine.Spec.DataDisks[deviceName] = disk
-		}
-		err := r.UpdateInstanceConfigProfile(ctx, logger, machineScope, linodeInstanceID)
-		if err != nil {
-			return err
-		}
-		conditions.MarkTrue(machineScope.LinodeMachine, ConditionPreflightAdditionalDisksCreated)
-	}
-	return nil
->>>>>>> 80de5543
-}
-
-func (r *LinodeMachineReconciler) createRootDisk(
+}
+
+func (r *LinodeMachineReconciler) configureDisk(
 	ctx context.Context,
 	logger logr.Logger,
 	machineScope *scope.MachineScope,
 	linodeInstanceID int,
-	createOpts linodego.InstanceCreateOptions,
-) (*int, error) {
-	if conditions.IsTrue(machineScope.LinodeMachine, ConditionPreflightRootDiskCreated) {
-		diskIDStr, ok := machineScope.LinodeMachine.ObjectMeta.Annotations["root-disk-id"]
-		if !ok {
-			return nil, errors.New("unable to find expected disk ID")
-		}
-
-		diskID, err := strconv.Atoi(diskIDStr)
+	instCreateOpts linodego.InstanceCreateOptions,
+	deviceName string,
+	disk *infrav1alpha1.InstanceDisk,
+) error {
+	// If the root disk is not customized, use the defaults from the instance type
+	if deviceName == "sda" && disk == nil {
+		instType, err := machineScope.LinodeClient.GetType(ctx, instCreateOpts.Type)
 		if err != nil {
-			return nil, fmt.Errorf("failed to parse root-disk-id annotation: %w", err)
-		}
-
-		return &diskID, nil
-	}
-<<<<<<< HEAD
-
-	instanceType, err := machineScope.LinodeClient.GetType(ctx, createOpts.Type)
+			logger.Error(err, "Failed to retrieve type for instance")
+
+			return err
+		}
+
+		disk = &infrav1alpha1.InstanceDisk{
+			Size:  *resource.NewScaledQuantity(int64(instType.Disk), resource.Mega),
+			Label: "root",
+		}
+		machineScope.LinodeMachine.Spec.OSDisk = disk
+	}
+
+	if disk.DiskID != 0 {
+		return nil
+	}
+
+	label := disk.Label
+	if label == "" {
+		label = deviceName
+	}
+
+	createOpts := linodego.InstanceDiskCreateOptions{
+		Label:      label,
+		Size:       int(disk.Size.ScaledValue(resource.Mega)),
+		Filesystem: string(linodego.FilesystemExt4),
+	}
+	if deviceName == "sda" {
+		var additionalDiskSize int
+		if machineScope.LinodeMachine.Spec.DataDisks != nil {
+			for _, disk := range machineScope.LinodeMachine.Spec.DataDisks {
+				additionalDiskSize += int(disk.Size.ScaledValue(resource.Mega))
+			}
+		}
+		createOpts.Size = createOpts.Size - additionalDiskSize
+		createOpts.Image = instCreateOpts.Image
+		createOpts.RootPass = instCreateOpts.RootPass
+		createOpts.AuthorizedKeys = instCreateOpts.AuthorizedKeys
+		createOpts.AuthorizedUsers = instCreateOpts.AuthorizedUsers
+		createOpts.StackscriptID = instCreateOpts.StackScriptID
+		createOpts.StackscriptData = instCreateOpts.StackScriptData
+	}
+
+	linodeDisk, err := machineScope.LinodeClient.CreateInstanceDisk(ctx, linodeInstanceID, createOpts)
 	if err != nil {
-		logger.Error(err, "Failed to retrieve type for instance")
-=======
-	// get the default instance config
-	configs, err := machineScope.LinodeClient.ListInstanceConfigs(ctx, linodeInstanceID, &linodego.ListOptions{})
-	if err != nil || len(configs) == 0 {
-		logger.Error(err, "Failed to list instance configs")
->>>>>>> 80de5543
-
-		conditions.MarkFalse(machineScope.LinodeMachine, ConditionPreflightRootDiskCreated, string(cerrs.CreateMachineError), clusterv1.ConditionSeverityWarning, err.Error())
-
-		return nil, err
-	}
-
-	rootDisk, err := machineScope.LinodeClient.CreateInstanceDisk(
-		ctx,
-		linodeInstanceID,
-		linodego.InstanceDiskCreateOptions{
-			Label:           "root",
-			Size:            instanceType.Disk - defaultEtcdDiskSize,
-			Image:           createOpts.Image,
-			RootPass:        createOpts.RootPass,
-			Filesystem:      string(linodego.FilesystemExt4),
-			AuthorizedKeys:  createOpts.AuthorizedKeys,
-			AuthorizedUsers: createOpts.AuthorizedUsers,
-			StackscriptID:   createOpts.StackScriptID,
-			StackscriptData: createOpts.StackScriptData,
-		},
-	)
-	if err != nil {
-		logger.Error(err, "Failed to create root disk")
-
-		conditions.MarkFalse(machineScope.LinodeMachine, ConditionPreflightRootDiskCreated, string(cerrs.CreateMachineError), clusterv1.ConditionSeverityWarning, err.Error())
-
-		return nil, err
-	}
-
-	machineScope.LinodeMachine.Annotations["root-disk-id"] = fmt.Sprintf("%d", rootDisk.ID)
-
-	conditions.MarkTrue(machineScope.LinodeMachine, ConditionPreflightRootDiskCreated)
-
-	return &rootDisk.ID, nil
-}
-
-func (r *LinodeMachineReconciler) createEtcdDisk(
-	ctx context.Context,
-	logger logr.Logger,
-	machineScope *scope.MachineScope,
-	linodeInstanceID int,
-) (*int, error) {
-	if conditions.IsTrue(machineScope.LinodeMachine, ConditionPreflightEtcdDiskCreated) {
-		diskIDStr, ok := machineScope.LinodeMachine.ObjectMeta.Annotations["etcd-disk-id"]
-		if !ok {
-			return nil, errors.New("unable to find expected disk ID")
-		}
-<<<<<<< HEAD
-
-		diskID, err := strconv.Atoi(diskIDStr)
-		if err != nil {
-			return nil, fmt.Errorf("failed to parse etcd-disk-id annotation: %w", err)
-=======
-		// dynamically calculate root disk size unless an explicit OS disk is being set
-		additionalDiskSize := 0
-		for _, disk := range machineScope.LinodeMachine.Spec.DataDisks {
-			additionalDiskSize += int(disk.Size.ScaledValue(resource.Mega))
-		}
-		diskSize := rootDisk.Size - additionalDiskSize
-		if machineScope.LinodeMachine.Spec.OSDisk != nil {
-			diskSize = int(machineScope.LinodeMachine.Spec.OSDisk.Size.ScaledValue(resource.Mega))
-		}
-
-		if err := r.ResizeDisk(ctx, logger, machineScope, linodeInstanceID, rootDiskID, diskSize); err != nil {
-			return err
->>>>>>> 80de5543
-		}
-
-		return &diskID, nil
-	}
-
-<<<<<<< HEAD
-	etcdDisk, err := machineScope.LinodeClient.CreateInstanceDisk(
-		ctx,
-		linodeInstanceID,
-		linodego.InstanceDiskCreateOptions{
-			Label:      "etcd-data",
-			Size:       defaultEtcdDiskSize,
-			Filesystem: string(linodego.FilesystemExt4),
-		},
-	)
-	if err != nil {
-		logger.Error(err, "Failed to create etcd disk")
-
-		conditions.MarkFalse(machineScope.LinodeMachine, ConditionPreflightEtcdDiskCreated, string(cerrs.CreateMachineError), clusterv1.ConditionSeverityWarning, err.Error())
-=======
-	// wait for the disk to resize
-	if _, err := machineScope.LinodeClient.WaitForInstanceDiskStatus(ctx, linodeInstanceID, rootDiskID, linodego.DiskReady, defaultResizeWaitSeconds); err != nil {
-		logger.Info("Timed out resizing root disk",
-			"timeout", defaultResizeWaitSeconds,
-			"reqeue", true,
-		)
-		conditions.MarkFalse(machineScope.LinodeMachine, ConditionPreflightRootDiskResized, string(cerrs.CreateMachineError), clusterv1.ConditionSeverityWarning, err.Error())
->>>>>>> 80de5543
-
-		return nil, err
-	}
-
-	machineScope.LinodeMachine.Annotations["etcd-disk-id"] = fmt.Sprintf("%d", etcdDisk.ID)
-
-	conditions.MarkTrue(machineScope.LinodeMachine, ConditionPreflightEtcdDiskCreated)
-
-	return &etcdDisk.ID, nil
-}
-
-func (r *LinodeMachineReconciler) ResizeDisk(ctx context.Context, logger logr.Logger, machineScope *scope.MachineScope, linodeInstanceID, rootDiskID, diskSize int) error {
-	if err := machineScope.LinodeClient.ResizeInstanceDisk(ctx, linodeInstanceID, rootDiskID, diskSize); err != nil {
 		if !linodego.ErrHasStatus(err, linodeBusyCode) {
-			logger.Error(err, "Failed to resize root disk")
-		}
-
-		conditions.MarkFalse(machineScope.LinodeMachine, ConditionPreflightRootDiskResizing, string(cerrs.CreateMachineError), clusterv1.ConditionSeverityWarning, err.Error())
+			logger.Error(err, "Failed to create disk", "DiskLabel", label)
+		}
 
 		return err
 	}
-	return nil
-}
-
-func (r *LinodeMachineReconciler) UpdateInstanceConfigProfile(
-	ctx context.Context,
-	logger logr.Logger,
-	machineScope *scope.MachineScope,
-	linodeInstanceID int,
-) error {
-	// get the default instance config
-	configs, err := machineScope.LinodeClient.ListInstanceConfigs(ctx, linodeInstanceID, &linodego.ListOptions{})
-	if err != nil || len(configs) == 0 {
-		logger.Error(err, "Failed to list instance configs")
-
-		return err
-	}
-	instanceConfig := configs[0]
-
-	if machineScope.LinodeMachine.Spec.DataDisks != nil {
-		if err := createInstanceConfigDeviceMap(machineScope.LinodeMachine.Spec.DataDisks, instanceConfig.Devices); err != nil {
-			return err
-		}
-	}
-	if _, err := machineScope.LinodeClient.UpdateInstanceConfig(ctx, linodeInstanceID, instanceConfig.ID, linodego.InstanceConfigUpdateOptions{Devices: instanceConfig.Devices}); err != nil {
-		return err
-	}
+
+	disk.DiskID = linodeDisk.ID
 
 	return nil
 }
